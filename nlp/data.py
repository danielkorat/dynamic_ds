--- conflicted
+++ resolved
@@ -18,7 +18,6 @@
 
 CACHE_DIR = Path(dirname(realpath(__file__))) / 'data'
 VECTORS_DIR = CACHE_DIR / ".vector_cache"
-
 
 VECTORS = CharNGram
 
@@ -91,9 +90,25 @@
                 pickle.dump(word_count_ds, ds_pickle)
         return word_count_ds
 
-<<<<<<< HEAD
-if __name__=="__main__":
-    DS_NAME = "conll2003"
+
+
+
+class WikiDataModule(HuggingfaceDataModule):
+    ds_name = "wikicorpus"
+    ds_cache = CACHE_DIR / 'wiki.pickle'
+    data_dir = CACHE_DIR / 'wiki_data'
+
+    def __init__(self, config):
+        super().__init__(config)
+
+    @staticmethod
+    def download_and_preprocess():
+        conll_dataset = load_dataset(path=WikiDataModule.ds_name, name='raw_en',
+            data_dir=WikiDataModule.data_dir)
+
+if __name__== "__main__":
+    ds = WikiDataModule.download_and_preprocess()
+    DS_NAME = ds.ds_name
 
     counts = defaultdict(int)
     ds = load_dataset(DS_NAME)
@@ -114,45 +129,6 @@
     plt.ylabel("frequency in log scale")
     plt.legend([DS_NAME])
     plt.show()
+
     with open(f'../{DS_NAME}.json', 'w') as f:
-        json.dump(counts, f)
-=======
-
-class WikiDataModule(HuggingfaceDataModule):
-    ds_name = "wikicorpus"
-    ds_cache = CACHE_DIR / 'wiki.pickle'
-    data_dir = CACHE_DIR / 'wiki_data'
-
-    def __init__(self, config):
-        super().__init__(config)
-
-    @staticmethod
-    def download_and_preprocess():
-        conll_dataset = load_dataset(path=WikiDataModule.ds_name, name='raw_en',
-            data_dir=WikiDataModule.data_dir)
-
-if __name__== "__main__":
-    ds = WikiDataModule.download_and_preprocess()
-
-    # DS_NAME = "conll2003"
-
-    # counts = defaultdict(int)
-    # ds = load_dataset(DS_NAME)
-    # for split in 'train', 'test', 'validation':
-    #     for example in tqdm(ds[split]):
-    #         for token in example['tokens']:
-    #             counts[token.lower()] += 1
-
-    # log_counts = defaultdict(int)
-    # for w, count in counts.items():
-    #     log_counts[w] = log(count)
-    # sorted_counts = sorted(log_counts.values(), reverse=True)
-    # df = pd.DataFrame(data=sorted_counts)
-    # df.index = log(df.index)
-
-    # df.plot()
-    # plt.xlabel("sorted items in log scale")
-    # plt.ylabel("frequency in log scale")
-    # plt.legend([DS_NAME])
-    # plt.show()
->>>>>>> 93716791
+        json.dump(counts, f)