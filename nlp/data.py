from os.path import dirname, realpath, isfile
import pickle
from pathlib import Path
from collections import defaultdict
from abc import abstractmethod

import torch
from torch.utils.data import DataLoader, random_split
import pytorch_lightning as pl
from datasets import load_dataset
from numpy import log
from torchtext.vocab import CharNGram
from pathlib import Path
import pandas as pd
import matplotlib.pyplot as plt
import json
from tqdm import tqdm

from sklearn.feature_extraction.text import CountVectorizer

import operator
from itertools import combinations, chain
from functools import partial
from collections import Counter

from nltk.lm import NgramCounter
from nltk.util import ngrams

CACHE_DIR = Path(dirname(realpath(__file__))) / "data"
VECTORS_DIR = CACHE_DIR / ".vector_cache"

VECTORS = CharNGram


class HuggingfaceDataModule(pl.LightningDataModule):
    def __init__(self, config):
        super().__init__()
        self.batch_size = config["batch_size"]
        self.num_workers = 88  # config['num_workers']

    def prepare_data(self):
        # download only
        self.download_and_preprocess()

    @staticmethod
    @abstractmethod
    def download_and_preprocess():
        raise NotImplementedError()

    def setup(self, stage):
        ds = self.download_and_preprocess()
        self.ds = [i[2] for i in ds]
        ds = [i[:2] for i in ds]
        # Splits
        split_sizes = [int(len(ds) * 0.7), int(len(ds) * 0.15), int(len(ds) * 0.15)]
        if sum(split_sizes) < len(ds):
            split_sizes[0] += len(ds) - sum(split_sizes)

        self.train_dataset, self.val_dataset, self.test_dataset = random_split(ds, split_sizes)

    def split_dataloader(self, split):
        return DataLoader(
            split, batch_size=self.batch_size, num_workers=self.num_workers
        )

    def train_dataloader(self):
        return self.split_dataloader(self.train_dataset)

    def val_dataloader(self):
        return self.split_dataloader(self.val_dataset)

    def test_dataloader(self):
        return self.split_dataloader(self.test_dataset)


class WordCountDataModule(HuggingfaceDataModule):
    ds_name = "conll2003"
    ds_cache = CACHE_DIR / "word_count.pickle"

    def __init__(self, config):
        super().__init__(config)

    @staticmethod
    def download_and_preprocess():
        if isfile(WordCountDataModule.ds_cache) and False:
            with open(WordCountDataModule.ds_cache, "rb") as ds_pickle:
                word_count_ds = pickle.load(ds_pickle)

        else:
            conll_dataset = load_dataset(
                path=WordCountDataModule.ds_name, cache_dir=CACHE_DIR
            )
            embedder = VECTORS(cache=VECTORS_DIR)

            counts = defaultdict(int)
            for split in "train", "test", "validation":
                for example in conll_dataset[split]:
                    for token in example["tokens"]:
                        counts[token.lower()] += 1
            word_count_ds = []
            for t, c in counts.items():
                word_count_ds.append(
                    (embedder[t].float(), torch.tensor([log(c)], dtype=torch.float), t)
                )

            with open(WordCountDataModule.ds_cache, "wb") as ds_pickle:
                pickle.dump(word_count_ds, ds_pickle)
        return word_count_ds


class WikiDataModule(HuggingfaceDataModule):
    ds_name = "wikicorpus"
    ds_cache = CACHE_DIR / "wiki.pickle"

    def __init__(self, config):
        super().__init__(config)

    @staticmethod
    def download_and_preprocess():
        conll_dataset = load_dataset(
            path=WikiDataModule.ds_name, name="tagged_en", cache_dir=CACHE_DIR
        )


<<<<<<< HEAD
def count_bigrams_in_window(ds, window_size=7):
    counts = defaultdict(int)
    for split in "train", "test", "validation":
        for example in tqdm(ds[split]):
            tokens = example["tokens"]
            for i in range(len(tokens)):
                window = tokens[i : i + window_size]
                # window = remove_stop_words(window)
                window = map(str.lower, window)
                for bigram in combinations(tokens, r=2):
                    counts[bigram] += 1


def f(s):
    tokens = s.split()
    return Counter(
        chain.from_iterable(
            map(partial(combinations, r=2), zip(tokens, tokens[1:], tokens[2:]))
        )
    )


def plot_frequencies(
    ds_name, splits=("train", "test", "validation"), tokens_key="tokens", **kwargs
):
=======
def plot_token_frequencies(ds_name, limit_prop, tokens_key='tokens', **kwargs):
>>>>>>> b873f1dd
    counts = defaultdict(int)
    ds = load_dataset(ds_name, cache_dir=CACHE_DIR, **kwargs)
    stop_counter = 0
    examples = ds['train']
    limit = int(limit_prop * len(examples))
    print(f'Num of examples used: {limit}')

    for example in tqdm(examples, total=limit):
        if stop_counter == limit:
            break
        stop_counter += 1

        for token in example[tokens_key]:
            counts[token.lower()] += 1

    for w, count in counts.items():
        counts[w] = log(count)
    sorted_counts = sorted(counts.values(), reverse=True)

    print(f'Num of unique tokens: {len(counts)}')
    df = pd.DataFrame(data=sorted_counts)
    df.index = log(df.index + 1)

    fig = df.plot().get_figure()
    plt.xlabel("sorted items in log scale")
    plt.ylabel("frequency in log scale")
<<<<<<< HEAD
    plt.legend(["wino_bias"])
    fig.savefig(f"nlp/log_frequency_{ds_name}.png")


if __name__ == "__main__":
    # ds = WikiDataModule.download_and_preprocess()

    # load_dataset(path='wino_bias', cache_dir=CACHE_DIR)
    plot_frequencies(
        "wikicorpus", splits=("train",), tokens_key="sentence", name="tagged_en"
    )
=======
    plt.legend([f"{ds_name} ({int(limit_prop * 100)}%)"])
    fig.savefig(f'nlp/log_frequency_{ds_name}_{limit_prop}.png')

    pickle.dump(sorted_counts, open(f'sorted_log_counts_{ds_name}.pickle', 'wb'))

def get_ngram_counts(ds_name, limit_prop, n=2, tokens_key='tokens', **kwargs):
    ds = load_dataset(ds_name, cache_dir=CACHE_DIR, **kwargs)['train']
    limit = int(limit_prop * len(ds))

    print('Computing n-grams...')
    n_grams = []
    for i, s in tqdm(enumerate(ds), total=limit):
        if i == limit:
            break
        n_grams.append(ngrams(s[tokens_key], n))

    print('Counting n-grams...')
    res = {}
    for a, b_list in tqdm(NgramCounter(n_grams)[n].items()):
        for b, cnt in b_list.items():
            res[(a[0], b)] = cnt 
    sorted_res = sorted(res.items(), key=operator.itemgetter(1), reverse=True)

    with open(f'nlp/{n}_gram_counts_{ds_name}_{limit_prop * 100}%.json', 'w') as f:
        json.dump(sorted_res, f, indent=2)

    print(f'Number of examples used: {limit}')
    print(f'Number of bigrams: {len(sorted_res)}')
    return sorted_res

if __name__== "__main__":
    # plot_frequencies('wikicorpus', limit_prop=0.1, tokens_key='sentence', name='tagged_en')

    wiki_bigrams = get_ngram_counts('wikicorpus', limit_prop=0.1, n=2, tokens_key='sentence', name='tagged_en')
>>>>>>> b873f1dd
<|MERGE_RESOLUTION|>--- conflicted
+++ resolved
@@ -16,9 +16,6 @@
 import json
 from tqdm import tqdm
 
-from sklearn.feature_extraction.text import CountVectorizer
-
-import operator
 from itertools import combinations, chain
 from functools import partial
 from collections import Counter
@@ -122,35 +119,7 @@
         )
 
 
-<<<<<<< HEAD
-def count_bigrams_in_window(ds, window_size=7):
-    counts = defaultdict(int)
-    for split in "train", "test", "validation":
-        for example in tqdm(ds[split]):
-            tokens = example["tokens"]
-            for i in range(len(tokens)):
-                window = tokens[i : i + window_size]
-                # window = remove_stop_words(window)
-                window = map(str.lower, window)
-                for bigram in combinations(tokens, r=2):
-                    counts[bigram] += 1
-
-
-def f(s):
-    tokens = s.split()
-    return Counter(
-        chain.from_iterable(
-            map(partial(combinations, r=2), zip(tokens, tokens[1:], tokens[2:]))
-        )
-    )
-
-
-def plot_frequencies(
-    ds_name, splits=("train", "test", "validation"), tokens_key="tokens", **kwargs
-):
-=======
 def plot_token_frequencies(ds_name, limit_prop, tokens_key='tokens', **kwargs):
->>>>>>> b873f1dd
     counts = defaultdict(int)
     ds = load_dataset(ds_name, cache_dir=CACHE_DIR, **kwargs)
     stop_counter = 0
@@ -177,19 +146,6 @@
     fig = df.plot().get_figure()
     plt.xlabel("sorted items in log scale")
     plt.ylabel("frequency in log scale")
-<<<<<<< HEAD
-    plt.legend(["wino_bias"])
-    fig.savefig(f"nlp/log_frequency_{ds_name}.png")
-
-
-if __name__ == "__main__":
-    # ds = WikiDataModule.download_and_preprocess()
-
-    # load_dataset(path='wino_bias', cache_dir=CACHE_DIR)
-    plot_frequencies(
-        "wikicorpus", splits=("train",), tokens_key="sentence", name="tagged_en"
-    )
-=======
     plt.legend([f"{ds_name} ({int(limit_prop * 100)}%)"])
     fig.savefig(f'nlp/log_frequency_{ds_name}_{limit_prop}.png')
 
@@ -210,7 +166,7 @@
     res = {}
     for a, b_list in tqdm(NgramCounter(n_grams)[n].items()):
         for b, cnt in b_list.items():
-            res[(a[0], b)] = cnt 
+            res[(a[0], b)] = cnt
     sorted_res = sorted(res.items(), key=operator.itemgetter(1), reverse=True)
 
     with open(f'nlp/{n}_gram_counts_{ds_name}_{limit_prop * 100}%.json', 'w') as f:
@@ -223,5 +179,4 @@
 if __name__== "__main__":
     # plot_frequencies('wikicorpus', limit_prop=0.1, tokens_key='sentence', name='tagged_en')
 
-    wiki_bigrams = get_ngram_counts('wikicorpus', limit_prop=0.1, n=2, tokens_key='sentence', name='tagged_en')
->>>>>>> b873f1dd
+    wiki_bigrams = get_ngram_counts('wikicorpus', limit_prop=0.1, n=2, tokens_key='sentence', name='tagged_en')