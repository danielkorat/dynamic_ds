from os.path import dirname, realpath, isfile
import pickle
from pathlib import Path
from collections import defaultdict
from abc import abstractmethod

import torch
from torch.utils.data import DataLoader, random_split
import pytorch_lightning as pl
from datasets import load_dataset
from numpy import log
from torchtext.vocab import CharNGram
<<<<<<< HEAD
=======
from pathlib import Path
import pandas as pd
import matplotlib.pyplot as plt

>>>>>>> fcaa6dd4

CACHE_DIR = Path(dirname(realpath(__file__))) / 'data'
DATA_DIR = CACHE_DIR / "conll_data"
VECTORS_DIR = CACHE_DIR / ".vector_cache"
WORD_COUNT_DATA = CACHE_DIR / 'word_count.pickle'

VECTORS = CharNGram

class HuggingfaceDataModule(pl.LightningDataModule):
    def __init__(self, config):
        super().__init__()
        self.batch_size = config['batch_size']
        self.num_workers = 88 # config['num_workers']

    def prepare_data(self):
        # download only
        self.download_and_preprocess()

    @staticmethod
    @abstractmethod
    def download_and_preprocess(ds):
        raise NotImplementedError()

    def setup(self, stage):
        ds = self.download_and_preprocess()

        # Splits
        split_sizes = [int(len(ds) * 0.7), int(len(ds) * 0.15), int(len(ds) * 0.15)]
        if sum(split_sizes) < len(ds):
            split_sizes[0] += len(ds) - sum(split_sizes)
        self.train_dataset, self.val_dataset, self.test_dataset = random_split(ds, split_sizes)

    def split_dataloader(self, split):
        return DataLoader(split, batch_size=self.batch_size, num_workers=self.num_workers)

    def train_dataloader(self):
        return self.split_dataloader(self.train_dataset)

    def val_dataloader(self):
        return self.split_dataloader(self.val_dataset)

    def test_dataloader(self):
<<<<<<< HEAD
        return self.split_dataloader(self.test_dataset)

class WordCountDataModule(HuggingfaceDataModule):
    def __init__(self, config):
        super().__init__(config)

    @staticmethod
    def download_and_preprocess(ds_name="conll2003"):
        if isfile(WORD_COUNT_DATA):
            with open(WORD_COUNT_DATA, 'rb') as ds_pickle:
                word_count_ds = pickle.load(ds_pickle)

        else:
            conll_dataset = load_dataset(ds_name)
            embedder = VECTORS(cache=VECTORS_DIR)

            counts = defaultdict(int)
            for split in 'train', 'test', 'validation':
                for example in conll_dataset[split]:
                    for token in example['tokens']:
                        counts[token.lower()] += 1
            word_count_ds = []
            for t, c in counts.items():
                word_count_ds.append((embedder[t].float(), torch.tensor([log(c)], dtype=torch.float)))

            with open(WORD_COUNT_DATA, 'wb') as ds_pickle:
                pickle.dump(word_count_ds, ds_pickle)
        return word_count_ds
=======
        return DataLoader(self.test_dataset, batch_size=self.batch_size)


if __name__=="__main__":
    DS_NAME = "conll2003"

    counts = defaultdict(int)
    ds = load_dataset(DS_NAME)
    for split in 'train', 'test', 'validation':
        for example in tqdm(ds[split]):
            for token in example['tokens']:
                counts[token.lower()] += 1

    log_counts = defaultdict(int)
    for w, count in counts.items():
        log_counts[w] = log(count)
    sorted_counts = sorted(log_counts.values(), reverse=True)
    df = pd.DataFrame(data=sorted_counts)
    df.index = log(df.index)

    df.plot()
    plt.xlabel("sorted items in log scale")
    plt.ylabel("frequency in log scale")
    plt.legend([DS_NAME])
    plt.show()
>>>>>>> fcaa6dd4
<|MERGE_RESOLUTION|>--- conflicted
+++ resolved
@@ -10,13 +10,10 @@
 from datasets import load_dataset
 from numpy import log
 from torchtext.vocab import CharNGram
-<<<<<<< HEAD
-=======
 from pathlib import Path
 import pandas as pd
 import matplotlib.pyplot as plt
 
->>>>>>> fcaa6dd4
 
 CACHE_DIR = Path(dirname(realpath(__file__))) / 'data'
 DATA_DIR = CACHE_DIR / "conll_data"
@@ -59,7 +56,6 @@
         return self.split_dataloader(self.val_dataset)
 
     def test_dataloader(self):
-<<<<<<< HEAD
         return self.split_dataloader(self.test_dataset)
 
 class WordCountDataModule(HuggingfaceDataModule):
@@ -88,30 +84,3 @@
             with open(WORD_COUNT_DATA, 'wb') as ds_pickle:
                 pickle.dump(word_count_ds, ds_pickle)
         return word_count_ds
-=======
-        return DataLoader(self.test_dataset, batch_size=self.batch_size)
-
-
-if __name__=="__main__":
-    DS_NAME = "conll2003"
-
-    counts = defaultdict(int)
-    ds = load_dataset(DS_NAME)
-    for split in 'train', 'test', 'validation':
-        for example in tqdm(ds[split]):
-            for token in example['tokens']:
-                counts[token.lower()] += 1
-
-    log_counts = defaultdict(int)
-    for w, count in counts.items():
-        log_counts[w] = log(count)
-    sorted_counts = sorted(log_counts.values(), reverse=True)
-    df = pd.DataFrame(data=sorted_counts)
-    df.index = log(df.index)
-
-    df.plot()
-    plt.xlabel("sorted items in log scale")
-    plt.ylabel("frequency in log scale")
-    plt.legend([DS_NAME])
-    plt.show()
->>>>>>> fcaa6dd4
